{
  "name": "nuxt-ts",
  "version": "2.6.2",
  "description": "Nuxt With Runtime Typescript Support",
  "keywords": [
    "nuxt",
    "nuxt-ts",
    "nuxt.js",
    "nuxt.ts",
    "nuxtjs",
    "nuxts",
    "ssr",
    "vue",
    "vue isomorphic",
    "vue server side",
    "vue ssr",
    "vue universal",
    "vue versatile",
    "vue.js",
    "vuejs"
  ],
  "homepage": "https://github.com/nuxt/nuxt.js#readme",
  "repository": "nuxt/nuxt.js",
  "license": "MIT",
  "contributors": [
    {
      "name": "Sebastien Chopin (@Atinux)"
    },
    {
      "name": "Alexandre Chopin (@alexchopin)"
    },
    {
      "name": "Pooya Parsa (@pi0)"
    },
    {
      "name": "Clark Du (@clarkdo)"
    },
    {
      "name": "Jonas Galvez (@galvez)"
    },
    {
      "name": "Alexander Lichter (@manniL)"
    },
    {
      "name": "Dmitry Molotkov (@aldarund)"
    },
    {
      "name": "Kevin Marrec (@kevinmarrec)"
    },
    {
      "name": "Pim (@pimlie)"
    }
  ],
  "files": [
    "bin"
  ],
  "bin": {
    "nuxt-ts": "bin/nuxt-ts.js",
    "nuxts": "bin/nuxt-ts.js"
  },
  "dependencies": {
<<<<<<< HEAD
    "@nuxt/builder": "2.6.1",
    "@nuxt/cli": "2.6.1",
    "@nuxt/core": "2.6.1",
    "@nuxt/generator": "2.6.1",
=======
    "@nuxt/builder": "2.6.2",
    "@nuxt/cli": "2.6.2",
    "@nuxt/core": "2.6.2",
    "@nuxt/generator": "2.6.2",
>>>>>>> 6cee8932
    "@nuxt/loading-screen": "^0.3.0",
    "@nuxt/opencollective": "^0.2.2",
    "@nuxt/typescript": "2.6.2",
    "@nuxt/webpack": "2.6.2"
  },
  "engines": {
    "node": ">=6.0.0",
    "npm": ">=3.0.0"
  },
  "collective": {
    "url": "https://opencollective.com/nuxtjs",
    "logoUrl": "https://opencollective.com/nuxtjs/logo.txt?reverse=true&variant=variant2"
  }
}<|MERGE_RESOLUTION|>--- conflicted
+++ resolved
@@ -59,17 +59,10 @@
     "nuxts": "bin/nuxt-ts.js"
   },
   "dependencies": {
-<<<<<<< HEAD
-    "@nuxt/builder": "2.6.1",
-    "@nuxt/cli": "2.6.1",
-    "@nuxt/core": "2.6.1",
-    "@nuxt/generator": "2.6.1",
-=======
     "@nuxt/builder": "2.6.2",
     "@nuxt/cli": "2.6.2",
     "@nuxt/core": "2.6.2",
     "@nuxt/generator": "2.6.2",
->>>>>>> 6cee8932
     "@nuxt/loading-screen": "^0.3.0",
     "@nuxt/opencollective": "^0.2.2",
     "@nuxt/typescript": "2.6.2",

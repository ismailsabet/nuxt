--- conflicted
+++ resolved
@@ -1,10 +1,6 @@
 {
   "name": "nuxt",
-<<<<<<< HEAD
-  "version": "2.4.1",
-=======
   "version": "2.4.2",
->>>>>>> 32b0f155
   "description": "A minimalistic framework for server-rendered Vue.js applications (inspired by Next.js)",
   "keywords": [
     "nuxt",
@@ -58,21 +54,12 @@
     "postinstall": "opencollective || exit 0"
   },
   "dependencies": {
-<<<<<<< HEAD
-    "@nuxt/builder": "2.4.1",
-    "@nuxt/cli": "2.4.1",
-    "@nuxt/core": "2.4.1",
-    "@nuxt/generator": "2.4.1",
-    "@nuxt/opencollective": "^0.2.1",
-    "@nuxt/webpack": "2.4.1"
-=======
     "@nuxt/builder": "2.4.2",
     "@nuxt/cli": "2.4.2",
     "@nuxt/core": "2.4.2",
     "@nuxt/generator": "2.4.2",
     "@nuxt/opencollective": "^0.2.1",
     "@nuxt/webpack": "2.4.2"
->>>>>>> 32b0f155
   },
   "engines": {
     "node": ">=8.0.0",

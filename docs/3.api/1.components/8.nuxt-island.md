--- conflicted
+++ resolved
@@ -36,18 +36,12 @@
   - **type**: `Record<string, any>`
 - `source`: Remote source to call the island to render.
   - **type**: `string`
-<<<<<<< HEAD
 - `useCache`: Use the cached payload if available
   - **type**: `boolean`
   - **default**: `true`
-- `setCache`: Cache the `NuxtIslandResponse` for reuse with `useCache` prop. Note that this is always cached in SSR.
-  - **type**: `boolean`
-  - **default**: `true`
-=======
-- **dangerouslyLoadClientComponents**: Required to load components from a remote source.
+- **`dangerouslyLoadClientComponents`**: Required to load components from a remote source.
   - **type**: `boolean`
   - **default**: `false`
->>>>>>> 4fbbc10f
 
 ::note
 Remote islands need `experimental.componentIslands` to be `'local+remote'` in your `nuxt.config`.

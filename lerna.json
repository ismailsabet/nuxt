--- conflicted
+++ resolved
@@ -1,9 +1,5 @@
 {
-<<<<<<< HEAD
-  "version": "2.4.1",
-=======
   "version": "2.4.2",
->>>>>>> 32b0f155
   "npmClient": "yarn",
   "useWorkspaces": true,
   "conventionalCommits": true,

import Vue from 'vue'
import Vuex from 'vuex'

Vue.use(Vuex)

// Recursive find files in {srcDir}/store
<<<<<<< HEAD
const files = require.context('@/store', true, /^\.\/(?!<%= ignorePrefix %>).*\.(js|ts)$/)
=======
const files = require.context('@/store', true, /^\.\/.*\.(<%= extensions %>)$/)
>>>>>>> 0d2e2a48
const filenames = files.keys()

// Store
let storeData = {}

// Check if store/index.js exists
let indexFilename
filenames.forEach((filename) => {
  if (filename.indexOf('./index.') !== -1) {
    indexFilename = filename
  }
})
if (indexFilename) {
  storeData = getModule(indexFilename)
}

// If store is not an exported method = modules store
if (typeof storeData !== 'function') {

  // Store modules
  if (!storeData.modules) {
    storeData.modules = {}
  }

  for (let filename of filenames) {
    let name = filename.replace(/^\.\//, '').replace(/\.(<%= extensions %>)$/, '')
    if (name === 'index') continue

    let namePath = name.split(/\//)
    let module = getModuleNamespace(storeData, namePath)

    name = namePath.pop()
    module[name] = getModule(filename)
    module[name].namespaced = true
  }

}

// createStore
export const createStore = storeData instanceof Function ? storeData : () => {
  return new Vuex.Store(Object.assign({
    strict: (process.env.NODE_ENV !== 'production'),
  }, storeData, {
    state: storeData.state instanceof Function ? storeData.state() : {}
  }))
}

// Dynamically require module
function getModule (filename) {
  const file = files(filename)
  const module = file.default || file
  if (module.commit) {
    throw new Error('[nuxt] store/' + filename.replace('./', '') + ' should export a method which returns a Vuex instance.')
  }
  if (module.state && typeof module.state !== 'function') {
    throw new Error('[nuxt] state should be a function in store/' + filename.replace('./', ''))
  }
  return module
}

function getModuleNamespace (storeData, namePath) {
  if (namePath.length === 1) {
    return storeData.modules
  }
  let namespace = namePath.shift()
  storeData.modules[namespace] = storeData.modules[namespace] || {}
  storeData.modules[namespace].namespaced = true
  storeData.modules[namespace].modules = storeData.modules[namespace].modules || {}
  return getModuleNamespace(storeData.modules[namespace], namePath)
}<|MERGE_RESOLUTION|>--- conflicted
+++ resolved
@@ -4,11 +4,7 @@
 Vue.use(Vuex)
 
 // Recursive find files in {srcDir}/store
-<<<<<<< HEAD
-const files = require.context('@/store', true, /^\.\/(?!<%= ignorePrefix %>).*\.(js|ts)$/)
-=======
-const files = require.context('@/store', true, /^\.\/.*\.(<%= extensions %>)$/)
->>>>>>> 0d2e2a48
+const files = require.context('@/store', true, /^\.\/(?!<%= ignorePrefix %>).*\.(<%= extensions %>)$/)
 const filenames = files.keys()
 
 // Store

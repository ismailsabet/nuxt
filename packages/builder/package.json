{
  "name": "@nuxt/builder",
  "version": "2.14.11",
  "repository": "nuxt/nuxt.js",
  "license": "MIT",
  "main": "dist/builder.js",
  "files": [
    "dist"
  ],
  "dependencies": {
    "@nuxt/devalue": "^1.2.4",
<<<<<<< HEAD
    "@nuxt/utils": "2.14.10",
    "@nuxt/vue-app": "2.14.10",
    "@nuxt/webpack": "2.14.10",
    "chalk": "^4.1.0",
=======
    "@nuxt/utils": "2.14.11",
    "@nuxt/vue-app": "2.14.11",
    "@nuxt/webpack": "2.14.11",
    "chalk": "^3.0.0",
>>>>>>> d85f4b92
    "chokidar": "^3.4.3",
    "consola": "^2.15.0",
    "fs-extra": "^9.0.1",
    "glob": "^7.1.6",
    "hash-sum": "^2.0.0",
    "ignore": "^5.1.8",
    "lodash": "^4.17.20",
    "pify": "^5.0.0",
    "semver": "^7.3.4",
    "serialize-javascript": "^5.0.1",
    "upath": "^2.0.1"
  },
  "publishConfig": {
    "access": "public"
  }
}<|MERGE_RESOLUTION|>--- conflicted
+++ resolved
@@ -9,17 +9,10 @@
   ],
   "dependencies": {
     "@nuxt/devalue": "^1.2.4",
-<<<<<<< HEAD
-    "@nuxt/utils": "2.14.10",
-    "@nuxt/vue-app": "2.14.10",
-    "@nuxt/webpack": "2.14.10",
-    "chalk": "^4.1.0",
-=======
     "@nuxt/utils": "2.14.11",
     "@nuxt/vue-app": "2.14.11",
     "@nuxt/webpack": "2.14.11",
-    "chalk": "^3.0.0",
->>>>>>> d85f4b92
+    "chalk": "^4.1.0",
     "chokidar": "^3.4.3",
     "consola": "^2.15.0",
     "fs-extra": "^9.0.1",

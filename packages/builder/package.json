--- conflicted
+++ resolved
@@ -1,10 +1,6 @@
 {
   "name": "@nuxt/builder",
-<<<<<<< HEAD
-  "version": "2.4.1",
-=======
   "version": "2.4.2",
->>>>>>> 32b0f155
   "repository": "nuxt/nuxt.js",
   "license": "MIT",
   "files": [
@@ -13,13 +9,8 @@
   "main": "dist/builder.js",
   "dependencies": {
     "@nuxt/devalue": "^1.2.0",
-<<<<<<< HEAD
-    "@nuxt/utils": "2.4.1",
-    "@nuxt/vue-app": "2.4.1",
-=======
     "@nuxt/utils": "2.4.2",
     "@nuxt/vue-app": "2.4.2",
->>>>>>> 32b0f155
     "chokidar": "^2.0.4",
     "consola": "^2.3.2",
     "fs-extra": "^7.0.1",

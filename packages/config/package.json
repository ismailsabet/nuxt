--- conflicted
+++ resolved
@@ -8,13 +8,8 @@
   ],
   "main": "dist/config.js",
   "dependencies": {
-<<<<<<< HEAD
-    "@nuxt/utils": "2.4.2",
+    "@nuxt/utils": "2.4.3",
     "consola": "^2.4.0",
-=======
-    "@nuxt/utils": "2.4.3",
-    "consola": "^2.3.2",
->>>>>>> 1be455f5
     "std-env": "^2.2.1"
   },
   "publishConfig": {

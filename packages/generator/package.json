--- conflicted
+++ resolved
@@ -8,13 +8,8 @@
     "dist"
   ],
   "dependencies": {
-<<<<<<< HEAD
-    "@nuxt/utils": "2.14.11",
+    "@nuxt/utils": "2.14.12",
     "chalk": "^4.1.0",
-=======
-    "@nuxt/utils": "2.14.12",
-    "chalk": "^3.0.0",
->>>>>>> bde4c5f6
     "consola": "^2.15.0",
     "devalue": "^2.0.1",
     "fs-extra": "^9.0.1",

<<<<<<< HEAD
import type { Ref, VNode } from 'vue'
import { Transition, computed, defineComponent, h, inject, nextTick, onMounted, unref } from 'vue'
import type { RouteLocationNormalizedLoaded } from 'vue-router'
import { _wrapIf } from './utils'
import { useRoute } from '#app/composables/router'
// @ts-ignore
import { useRoute as useVueRouterRoute } from '#build/pages'
// @ts-ignore
import layouts from '#build/layouts'
// @ts-ignore
import { appLayoutTransition as defaultLayoutTransition } from '#build/nuxt.config.mjs'

// TODO: revert back to defineAsyncComponent when https://github.com/vuejs/core/issues/6638 is resolved
const LayoutLoader = defineComponent({
  name: 'LayoutLoader',
  inheritAttrs: false,
  props: {
    name: String,
    ...process.dev ? { hasTransition: Boolean } : {}
  },
  async setup (props, context) {
    let vnode: VNode

    if (process.dev && process.client) {
      onMounted(() => {
        nextTick(() => {
          if (props.name && ['#comment', '#text'].includes(vnode?.el?.nodeName)) {
            console.warn(`[nuxt] \`${props.name}\` layout does not have a single root node and will cause errors when navigating between routes.`)
          }
        })
      })
    }

    const LayoutComponent = await layouts[props.name]().then((r: any) => r.default || r)

    return () => {
      if (process.dev && process.client && props.hasTransition) {
        vnode = h(LayoutComponent, context.attrs, context.slots)
        return vnode
      }
      return h(LayoutComponent, context.attrs, context.slots)
    }
  }
})
export default defineComponent({
  name: 'NuxtLayout',
  inheritAttrs: false,
  props: {
    name: {
      type: [String, Boolean, Object] as unknown as () => string | false | Ref<string | false>,
      default: null
    }
  },
  setup (props, context) {
    // Need to ensure (if we are not a child of `<NuxtPage>`) that we use synchronous route (not deferred)
    const injectedRoute = inject('_route') as RouteLocationNormalizedLoaded
    const route = injectedRoute === useRoute() ? useVueRouterRoute() : injectedRoute
    const layout = computed(() => {
      const layoutName = unref(props.name) ?? route.meta.layout as string ?? 'default'

      if (typeof layoutName === 'string') {
        const layoutPath = layoutName.replace(/-/g, '/')

        // Check if layout exists for example `desktop-default` will translate to `layouts/desktop/default`
        if (layoutPath in layouts) {
          return layoutPath
        }

        // Check if layout exists for example `desktop` or `desktop-index` will translate to ` `layouts/desktop/index`
        if ((layoutPath + '/index') in layouts) {
          return layoutPath + '/index'
        }

        // If the directory inside layouts has has a dash in the name such as `desktop-base` we need to check for that
        if (layoutName.includes('-')) {
          const layoutPath = layoutName.replace(/-/g, '/')

          // Check if layout exists for example `desktop-base`  will translate to `layouts/desktop/base`
          if (layoutPath in layouts) {
            return layoutPath
          }

          // Check if layout exists for example `desktop-base` will translate to `layouts/desktop-base/base`
          const layoutPathLast = layoutName.split('-').pop()
          if (layoutName + '/' + layoutPathLast in layouts) {
            return layoutName + '/' + layoutPathLast
          }

          // Check if layout exists for example `desktop-base` will translate to `layouts/desktop-base/index`
          if (layoutName + '/index' in layouts) {
            return layoutName + '/index'
          }
        }
      }

      return layoutName
    })

    let vnode: VNode
    let _layout: string | false
    if (process.dev && process.client) {
      onMounted(() => {
        nextTick(() => {
          if (_layout && _layout in layouts && ['#comment', '#text'].includes(vnode?.el?.nodeName)) {
            console.warn(`[nuxt] \`${_layout}\` layout does not have a single root node and will cause errors when navigating between routes.`)
          }
        })
      })
    }

    return () => {
      const hasLayout = layout.value && layout.value in layouts
      if (process.dev && layout.value && !hasLayout && layout.value !== 'default') {
        console.warn(`Invalid layout \`${layout.value}\` selected.`)
      }

      const transitionProps = route.meta.layoutTransition ?? defaultLayoutTransition

      // We avoid rendering layout transition if there is no layout to render
      return _wrapIf(Transition, hasLayout && transitionProps, {
        default: () => _wrapIf(LayoutLoader, hasLayout && {
          key: layout.value,
          name: layout.value,
          ...(process.dev ? { hasTransition: !!transitionProps } : {}),
          ...context.attrs
        }, context.slots).default()
      }).default()
    }
  }
})
=======
// TODO: remove in 4.x
export { default } from './nuxt-layout'
>>>>>>> 1487c563
<|MERGE_RESOLUTION|>--- conflicted
+++ resolved
@@ -1,135 +1,2 @@
-<<<<<<< HEAD
-import type { Ref, VNode } from 'vue'
-import { Transition, computed, defineComponent, h, inject, nextTick, onMounted, unref } from 'vue'
-import type { RouteLocationNormalizedLoaded } from 'vue-router'
-import { _wrapIf } from './utils'
-import { useRoute } from '#app/composables/router'
-// @ts-ignore
-import { useRoute as useVueRouterRoute } from '#build/pages'
-// @ts-ignore
-import layouts from '#build/layouts'
-// @ts-ignore
-import { appLayoutTransition as defaultLayoutTransition } from '#build/nuxt.config.mjs'
-
-// TODO: revert back to defineAsyncComponent when https://github.com/vuejs/core/issues/6638 is resolved
-const LayoutLoader = defineComponent({
-  name: 'LayoutLoader',
-  inheritAttrs: false,
-  props: {
-    name: String,
-    ...process.dev ? { hasTransition: Boolean } : {}
-  },
-  async setup (props, context) {
-    let vnode: VNode
-
-    if (process.dev && process.client) {
-      onMounted(() => {
-        nextTick(() => {
-          if (props.name && ['#comment', '#text'].includes(vnode?.el?.nodeName)) {
-            console.warn(`[nuxt] \`${props.name}\` layout does not have a single root node and will cause errors when navigating between routes.`)
-          }
-        })
-      })
-    }
-
-    const LayoutComponent = await layouts[props.name]().then((r: any) => r.default || r)
-
-    return () => {
-      if (process.dev && process.client && props.hasTransition) {
-        vnode = h(LayoutComponent, context.attrs, context.slots)
-        return vnode
-      }
-      return h(LayoutComponent, context.attrs, context.slots)
-    }
-  }
-})
-export default defineComponent({
-  name: 'NuxtLayout',
-  inheritAttrs: false,
-  props: {
-    name: {
-      type: [String, Boolean, Object] as unknown as () => string | false | Ref<string | false>,
-      default: null
-    }
-  },
-  setup (props, context) {
-    // Need to ensure (if we are not a child of `<NuxtPage>`) that we use synchronous route (not deferred)
-    const injectedRoute = inject('_route') as RouteLocationNormalizedLoaded
-    const route = injectedRoute === useRoute() ? useVueRouterRoute() : injectedRoute
-    const layout = computed(() => {
-      const layoutName = unref(props.name) ?? route.meta.layout as string ?? 'default'
-
-      if (typeof layoutName === 'string') {
-        const layoutPath = layoutName.replace(/-/g, '/')
-
-        // Check if layout exists for example `desktop-default` will translate to `layouts/desktop/default`
-        if (layoutPath in layouts) {
-          return layoutPath
-        }
-
-        // Check if layout exists for example `desktop` or `desktop-index` will translate to ` `layouts/desktop/index`
-        if ((layoutPath + '/index') in layouts) {
-          return layoutPath + '/index'
-        }
-
-        // If the directory inside layouts has has a dash in the name such as `desktop-base` we need to check for that
-        if (layoutName.includes('-')) {
-          const layoutPath = layoutName.replace(/-/g, '/')
-
-          // Check if layout exists for example `desktop-base`  will translate to `layouts/desktop/base`
-          if (layoutPath in layouts) {
-            return layoutPath
-          }
-
-          // Check if layout exists for example `desktop-base` will translate to `layouts/desktop-base/base`
-          const layoutPathLast = layoutName.split('-').pop()
-          if (layoutName + '/' + layoutPathLast in layouts) {
-            return layoutName + '/' + layoutPathLast
-          }
-
-          // Check if layout exists for example `desktop-base` will translate to `layouts/desktop-base/index`
-          if (layoutName + '/index' in layouts) {
-            return layoutName + '/index'
-          }
-        }
-      }
-
-      return layoutName
-    })
-
-    let vnode: VNode
-    let _layout: string | false
-    if (process.dev && process.client) {
-      onMounted(() => {
-        nextTick(() => {
-          if (_layout && _layout in layouts && ['#comment', '#text'].includes(vnode?.el?.nodeName)) {
-            console.warn(`[nuxt] \`${_layout}\` layout does not have a single root node and will cause errors when navigating between routes.`)
-          }
-        })
-      })
-    }
-
-    return () => {
-      const hasLayout = layout.value && layout.value in layouts
-      if (process.dev && layout.value && !hasLayout && layout.value !== 'default') {
-        console.warn(`Invalid layout \`${layout.value}\` selected.`)
-      }
-
-      const transitionProps = route.meta.layoutTransition ?? defaultLayoutTransition
-
-      // We avoid rendering layout transition if there is no layout to render
-      return _wrapIf(Transition, hasLayout && transitionProps, {
-        default: () => _wrapIf(LayoutLoader, hasLayout && {
-          key: layout.value,
-          name: layout.value,
-          ...(process.dev ? { hasTransition: !!transitionProps } : {}),
-          ...context.attrs
-        }, context.slots).default()
-      }).default()
-    }
-  }
-})
-=======
 // TODO: remove in 4.x
-export { default } from './nuxt-layout'
->>>>>>> 1487c563
+export { default } from './nuxt-layout'
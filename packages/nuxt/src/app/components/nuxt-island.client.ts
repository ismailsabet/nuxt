import type { Component } from 'vue'
import { Fragment, Teleport, computed, createStaticVNode, createVNode, defineComponent, getCurrentInstance, h, nextTick, onMounted, ref, toRaw, watch } from 'vue'
import { debounce } from 'perfect-debounce'
import { hash } from 'ohash'
import { useHead } from '@unhead/vue'
import { joinURL, withQuery } from 'ufo'
import type { FetchResponse } from 'ofetch'
import { join } from 'pathe'

// eslint-disable-next-line import/no-restricted-paths
import type { NuxtIslandResponse } from '../../core/runtime/nitro/renderer'
import { useNuxtApp, useRuntimeConfig } from '../nuxt'
<<<<<<< HEAD
import { SLOTNAME_RE, SSR_UID_RE, UID_ATTR, getFragmentHTML, getSlotProps, nuxtIslandProps, pKey } from './utils'
=======
import { SLOTNAME_RE, SLOT_FALLBACK_RE, SSR_UID_RE, UID_ATTR, getFragmentHTML, getSlotProps, pKey } from './utils'
>>>>>>> 0c7afecd

// @ts-expect-error virtual file
import { remoteComponentIslands, selectiveClient } from '#build/nuxt.config.mjs'

<<<<<<< HEAD
const SLOT_FALLBACK_RE = /<div nuxt-slot-fallback-start="([^"]*)"[^>]*><\/div>(((?!<div nuxt-slot-fallback-end[^>]*>)[\s\S])*)<div nuxt-slot-fallback-end[^>]*><\/div>/g

=======
>>>>>>> 0c7afecd
let id = 0
const getId = () => (id++).toString()

const components = new Map<string, Component>()

async function loadComponents (source = '/', paths: Record<string, string>) {
  const promises = []

  for (const component in paths) {
    if (!(components!.has(component))) {
      promises.push((async () => {
        const chunkSource = join(source, paths[component])
        const c = await import(/* @vite-ignore */ chunkSource).then(m => m.default || m)
        components!.set(component, c)
      })())
    }
  }
  await Promise.all(promises)
}

function emptyPayload () {
  return {
    chunks: {},
    props: {},
    teleports: {}
  }
}

export default defineComponent({
  name: 'NuxtIsland',
  props: {
    ...nuxtIslandProps
  },
  async setup (props, { slots, expose }) {
    // used to force re-render the static content
    const key = ref(0)
    const canLoadClientComponent = computed(() => selectiveClient && (props.dangerouslyLoadClientComponents || !props.source))
    const error = ref<unknown>(null)
    const config = useRuntimeConfig()
    const nuxtApp = useNuxtApp()
    const filteredProps = computed(() => props.props ? Object.fromEntries(Object.entries(props.props).filter(([key]) => !key.startsWith('data-v-'))) : {})
    const hashId = computed(() => hash([props.name, filteredProps.value, props.context, props.source]))
    const instance = getCurrentInstance()!

    // TODO: remove use of `$fetch.raw` when nitro 503 issues on windows dev server are resolved
    const eventFetch = import.meta.dev ? $fetch.raw : globalThis.fetch
    const mounted = ref(false)
    onMounted(() => { mounted.value = true })

    function setPayload (key: string, result: NuxtIslandResponse) {
      nuxtApp.payload.data[key] = {
        __nuxt_island: {
          key,
            params: { ...props.context, props: props.props ? JSON.stringify(props.props) : undefined } ,
          result: {
            chunks: result.chunks,
            props: result.props,
            teleports: result.teleports
          }
        },
        ...result
      }
    }
    // needs to be non-reactive because we don't want to trigger re-renders
    // at hydration, we only retrieve props/chunks/teleports from payload. See the reviver at nuxt\src\app\plugins\revive-payload.client.ts
    // If not hydrating, fetchComponent() will set it
    const rawPayload = nuxtApp.isHydrating ? toRaw(nuxtApp.payload.data)?.[`${props.name}_${hashId.value}`] ?? emptyPayload() : emptyPayload()

    const ssrHTML = ref<string>(getFragmentHTML(instance.vnode?.el ?? null, true)?.join('') || '')

    const slotProps = computed(() => getSlotProps(ssrHTML.value))
    // during hydration we directly retrieve the uid from the payload
    const uid = ref<string>(ssrHTML.value.match(SSR_UID_RE)?.[1] ?? getId())
    const availableSlots = computed(() => [...ssrHTML.value.matchAll(SLOTNAME_RE)].map(m => m[1]))

    const html = computed(() => {
      const currentSlots = Object.keys(slots)
      let html = ssrHTML.value

      if (!canLoadClientComponent.value) {
<<<<<<< HEAD
        // replace all client components with their static content
        for (const [key, value] of Object.entries(nonReactivePayload.teleports || {})) {
=======
        for (const [key, value] of Object.entries(rawPayload.teleports || {})) {
>>>>>>> 0c7afecd
          html = html.replace(new RegExp(`<div [^>]*nuxt-ssr-client="${key}"[^>]*>`), (full) => {
            return full + value
          })
        }
      }

      return html.replace(SLOT_FALLBACK_RE, (full, slotName, content) => {
        // remove fallback to insert slots
        if (currentSlots.includes(slotName)) {
          return ''
        }
        return content
      })
    })

    function setUid () {
      uid.value = ssrHTML.value.match(SSR_UID_RE)?.[1] ?? getId() as string
    }

    const cHead = ref<Record<'link' | 'style', Array<Record<string, string>>>>({ link: [], style: [] })
    useHead(cHead)

    async function _fetchComponent (force = false) {
      const key = `${props.name}_${hashId.value}`

      if (nuxtApp.payload.data[key]?.html && !force) { return nuxtApp.payload.data[key] }

      const url = remoteComponentIslands && props.source ? new URL(`/__nuxt_island/${key}.json`, props.source).href : `/__nuxt_island/${key}.json`

      // TODO: Validate response
      // $fetch handles the app.baseURL in dev
      const r = await eventFetch(withQuery((import.meta.dev || props.source) ? url : joinURL(config.app.baseURL ?? '', url), {
        ...props.context,
        props: props.props ? JSON.stringify(props.props) : undefined
      }))
      const result = import.meta.dev ? (r as FetchResponse<NuxtIslandResponse>)._data : await r.json()

      setPayload(key, result)
      return result
    }

    async function fetchComponent (force = false) {
      nuxtApp[pKey] = nuxtApp[pKey] || {}
      if (!nuxtApp[pKey][uid.value]) {
        nuxtApp[pKey][uid.value] = _fetchComponent(force).finally(() => {
          delete nuxtApp[pKey]![uid.value]
        })
      }
      try {
        const res: NuxtIslandResponse = await nuxtApp[pKey][uid.value]
        cHead.value.link = res.head.link
        cHead.value.style = res.head.style
        ssrHTML.value = res.html.replace(UID_ATTR, () => {
          return `nuxt-ssr-component-uid="${getId()}"`
        })
        // force re-render the static content
        key.value++
        error.value = null

        if (selectiveClient) {
          if (canLoadClientComponent.value && res.chunks) {
            await loadComponents(props.source, res.chunks)
          }
          rawPayload.props = res.props
        }
        rawPayload.teleports = res.teleports
        rawPayload.chunks = res.chunks

        // must await next tick for Teleport to work correctly so vue can teleport the content to the new static node
        // teleport update is based on uid
        await nextTick()
       
        setUid()
      } catch (e) {
        error.value = e
      }
    }

    expose({
      refresh: () => fetchComponent(true)
    })

    if (import.meta.hot) {
      import.meta.hot.on(`nuxt-server-component:${props.name}`, () => {
        fetchComponent(true)
      })
    }

    watch(props, debounce(() => fetchComponent(), 100))
 
    if (!nuxtApp.isHydrating && props.lazy) {
      fetchComponent()
    } else if (!nuxtApp.isHydrating || !nuxtApp.payload.serverRendered) {
      await fetchComponent()
    } else if (selectiveClient && canLoadClientComponent.value && rawPayload.chunks) {
      await loadComponents(props.source, rawPayload.chunks)
    }

    return () => {
      if (!html.value || error.value) {
        return [slots.fallback?.({ error: error.value }) ?? createVNode('div')]
      }
      const nodes = [createVNode(Fragment, {
        // static nodes in build need to be keyed to force it to re-render
        key: key.value
      }, [h(createStaticVNode(html.value || '<div></div>', 1))])]

      if (uid.value && (mounted.value || nuxtApp.isHydrating) && html.value) {
        // render slots
        for (const slot in slots) {
          if (availableSlots.value.includes(slot)) {
            nodes.push(createVNode(Teleport, { to:  `[nuxt-ssr-component-uid='${uid.value}'] [nuxt-ssr-slot-name='${slot}']` }, {
              default: () => (slotProps.value[slot] ?? [undefined]).map((data: any) => slots[slot]?.(data))
            }))
          }
        }

        // render components
        if (selectiveClient && canLoadClientComponent.value) {
          for (const [id, props] of Object.entries(rawPayload.props ?? {})) {
            const component = components!.get(id.split('-')[0])!
            const vnode = createVNode(Teleport, { to: `[nuxt-ssr-component-uid='${uid.value}'] [nuxt-ssr-client="${id}"]` }, {
              default: () => {
                return [h(component, props)]
              }
            })
            nodes.push(vnode)
          }
        }
      }
      return nodes
    }
  }
})<|MERGE_RESOLUTION|>--- conflicted
+++ resolved
@@ -10,20 +10,13 @@
 // eslint-disable-next-line import/no-restricted-paths
 import type { NuxtIslandResponse } from '../../core/runtime/nitro/renderer'
 import { useNuxtApp, useRuntimeConfig } from '../nuxt'
-<<<<<<< HEAD
 import { SLOTNAME_RE, SSR_UID_RE, UID_ATTR, getFragmentHTML, getSlotProps, nuxtIslandProps, pKey } from './utils'
-=======
-import { SLOTNAME_RE, SLOT_FALLBACK_RE, SSR_UID_RE, UID_ATTR, getFragmentHTML, getSlotProps, pKey } from './utils'
->>>>>>> 0c7afecd
 
 // @ts-expect-error virtual file
 import { remoteComponentIslands, selectiveClient } from '#build/nuxt.config.mjs'
 
-<<<<<<< HEAD
 const SLOT_FALLBACK_RE = /<div nuxt-slot-fallback-start="([^"]*)"[^>]*><\/div>(((?!<div nuxt-slot-fallback-end[^>]*>)[\s\S])*)<div nuxt-slot-fallback-end[^>]*><\/div>/g
 
-=======
->>>>>>> 0c7afecd
 let id = 0
 const getId = () => (id++).toString()
 
@@ -104,12 +97,7 @@
       let html = ssrHTML.value
 
       if (!canLoadClientComponent.value) {
-<<<<<<< HEAD
-        // replace all client components with their static content
-        for (const [key, value] of Object.entries(nonReactivePayload.teleports || {})) {
-=======
         for (const [key, value] of Object.entries(rawPayload.teleports || {})) {
->>>>>>> 0c7afecd
           html = html.replace(new RegExp(`<div [^>]*nuxt-ssr-client="${key}"[^>]*>`), (full) => {
             return full + value
           })

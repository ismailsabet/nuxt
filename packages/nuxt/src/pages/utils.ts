--- conflicted
+++ resolved
@@ -150,11 +150,7 @@
     }
 
     if (route.children && route.children.length > 0) {
-<<<<<<< HEAD
       await augmentPages(route.children, vfs, augmentedPages, esbuildOptions)
-=======
-      await augmentPages(route.children, vfs, augmentedPages)
->>>>>>> 0be69295
     }
   }
   return augmentedPages

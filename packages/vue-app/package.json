{
  "name": "@nuxt/vue-app",
<<<<<<< HEAD
  "version": "2.15.6",
=======
  "version": "2.15.8",
>>>>>>> 853439dd
  "repository": "nuxt/nuxt.js",
  "license": "MIT",
  "main": "dist/vue-app.js",
  "typings": "index.d.ts",
  "files": [
    "dist",
    "template",
    "vetur",
    "web-types",
    "index.d.ts"
  ],
  "dependencies": {
    "node-fetch-native": "^1.0.1",
    "ufo": "^1.0.1",
    "unfetch": "^5.0.0",
    "vue": "^2.7.10",
    "vue-client-only": "^2.1.0",
    "vue-meta": "^2.4.0",
    "vue-no-ssr": "^1.1.1",
    "vue-router": "^3.6.5",
    "vue-template-compiler": "^2.7.14",
    "vuex": "^3.6.2"
  },
  "publishConfig": {
    "access": "public"
  },
  "web-types": "web-types/web-types.json"
}<|MERGE_RESOLUTION|>--- conflicted
+++ resolved
@@ -1,10 +1,6 @@
 {
   "name": "@nuxt/vue-app",
-<<<<<<< HEAD
-  "version": "2.15.6",
-=======
   "version": "2.15.8",
->>>>>>> 853439dd
   "repository": "nuxt/nuxt.js",
   "license": "MIT",
   "main": "dist/vue-app.js",

--- conflicted
+++ resolved
@@ -40,14 +40,10 @@
 
   it('default server bundle size', async () => {
     stats.server = await analyzeSizes(['**/*.mjs', '!node_modules'], serverDir)
-    expect(stats.server.totalBytes).toBeLessThan(114862)
+    expect(stats.server.totalBytes).toBeLessThan(92800)
 
     const modules = await analyzeSizes('node_modules/**/*', serverDir)
-<<<<<<< HEAD
-    expect(modules.totalBytes).toBeLessThan(2663212)
-=======
     expect(modules.totalBytes).toBeLessThan(2722000)
->>>>>>> 679cec07
 
     const packages = modules.files
       .filter(m => m.endsWith('package.json'))
@@ -56,6 +52,10 @@
     expect(packages).toMatchInlineSnapshot(`
       [
         "@babel/parser",
+        "@unhead/dom",
+        "@unhead/shared",
+        "@unhead/ssr",
+        "@unhead/vue",
         "@vue/compiler-core",
         "@vue/compiler-dom",
         "@vue/compiler-ssr",
@@ -84,6 +84,7 @@
         "uncrypto",
         "unctx",
         "unenv",
+        "unhead",
         "unstorage",
         "vue",
         "vue-bundle-renderer",

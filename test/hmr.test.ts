import { promises as fsp } from 'node:fs'
import { fileURLToPath } from 'node:url'
import { describe, expect, it } from 'vitest'
import { isWindows } from 'std-env'
import { join } from 'pathe'
<<<<<<< HEAD
=======
import { setup, $fetch } from '@nuxt/test-utils'
>>>>>>> c2ab76d6

import { expectWithPolling, renderPage } from './utils'
import { setup, $fetch } from '@nuxt/test-utils'

const isWebpack = process.env.TEST_BUILDER === 'webpack'

// TODO: fix HMR on Windows
if (process.env.TEST_ENV !== 'built' && !isWindows) {
  const fixturePath = fileURLToPath(new URL('./fixtures-temp/basic', import.meta.url))
  await setup({
    rootDir: fixturePath,
    dev: true,
    server: true,
    browser: true,
    setupTimeout: (isWindows ? 240 : 120) * 1000,
    nuxtConfig: {
      builder: isWebpack ? 'webpack' : 'vite',
      buildDir: process.env.NITRO_BUILD_DIR,
      nitro: { output: { dir: process.env.NITRO_OUTPUT_DIR } }
    }
  })

  describe('hmr', () => {
    it('should work', async () => {
      const { page, pageErrors, consoleLogs } = await renderPage('/')

      expect(await page.title()).toBe('Basic fixture')
      expect((await page.$('.sugar-counter').then(r => r!.textContent()))!.trim())
        .toEqual('Sugar Counter 12 x 2 = 24  Inc')

      // reactive
      await page.$('.sugar-counter button').then(r => r!.click())
      expect((await page.$('.sugar-counter').then(r => r!.textContent()))!.trim())
        .toEqual('Sugar Counter 13 x 2 = 26  Inc')

      // modify file
      let indexVue = await fsp.readFile(join(fixturePath, 'pages/index.vue'), 'utf8')
      indexVue = indexVue
        .replace('<Title>Basic fixture</Title>', '<Title>Basic fixture HMR</Title>')
        .replace('<h1>Hello Nuxt 3!</h1>', '<h1>Hello Nuxt 3! HMR</h1>')
      indexVue += '<style scoped>\nh1 { color: red }\n</style>'
      await fsp.writeFile(join(fixturePath, 'pages/index.vue'), indexVue)

      await expectWithPolling(
        () => page.title(),
        'Basic fixture HMR'
      )

      // content HMR
      const h1 = await page.$('h1')
      expect(await h1!.textContent()).toBe('Hello Nuxt 3! HMR')

      // style HMR
      const h1Color = await h1!.evaluate(el => window.getComputedStyle(el).getPropertyValue('color'))
      expect(h1Color).toMatchInlineSnapshot('"rgb(255, 0, 0)"')

      // ensure no errors
      const consoleLogErrors = consoleLogs.filter(i => i.type === 'error')
      const consoleLogWarnings = consoleLogs.filter(i => i.type === 'warn')
      expect(pageErrors).toEqual([])
      expect(consoleLogErrors).toEqual([])
      expect(consoleLogWarnings).toEqual([])
    }, 60_000)

    it('should detect new routes', async () => {
      const html = await $fetch('/some-404')
      expect(html).toContain('catchall at some-404')

      // write new page route
      const indexVue = await fsp.readFile(join(fixturePath, 'pages/index.vue'), 'utf8')
      await fsp.writeFile(join(fixturePath, 'pages/some-404.vue'), indexVue)

      await expectWithPolling(
        () => $fetch('/some-404').then(r => r.includes('Hello Nuxt 3')),
        true
      )
    })
  })
} else {
  describe.skip('hmr', () => {})
}<|MERGE_RESOLUTION|>--- conflicted
+++ resolved
@@ -3,13 +3,9 @@
 import { describe, expect, it } from 'vitest'
 import { isWindows } from 'std-env'
 import { join } from 'pathe'
-<<<<<<< HEAD
-=======
 import { setup, $fetch } from '@nuxt/test-utils'
->>>>>>> c2ab76d6
 
 import { expectWithPolling, renderPage } from './utils'
-import { setup, $fetch } from '@nuxt/test-utils'
 
 const isWebpack = process.env.TEST_BUILDER === 'webpack'
 
